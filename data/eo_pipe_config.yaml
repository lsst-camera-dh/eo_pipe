baseline:
  env_vars:
    - WEEKLY
    - BUTLER_CONFIG
    - INSTRUMENT_CLASS
    - INSTRUMENT_NAME
    - EO_PIPE_INCOLLECTION

b_protocol:
  pipelines:
    - bps_eoReadNoise.yaml
<<<<<<< HEAD
    - bps_eoRaftAmpCorrelations.yaml
=======
    - bps_eoBiasStability.yaml
>>>>>>> e3e1399a
    - bps_eoBrightDefects.yaml
    - bps_eoDarkDefects.yaml
    - bps_eoDarkCurrent.yaml
    - bps_eoEper.yaml
    - bps_eoPtcPlots.yaml
    - bps_eoRaftCalibMosaics.yaml
    - bps_eoRaftLambdaMosaics.yaml
    - bps_eoLinearityPlots.yaml
    - bps_eoDivisaderoTearing.yaml
    - bps_eoBFAnalysis.yaml
    - bps_eoCtiVsFlux.yaml
  env_vars:
    - B_PROTOCOL_RUN
    - PTC_RUN
    - HIGH_FLUX_FILTER
    - LOW_FLUX_FILTER

ptc:
  pipelines:
    - bps_eoPtc.yaml
  env_vars:
    - PTC_RUN

flat_gain_stability:
  pipelines:
    - bps_eoFlatGainStability.yaml
  env_vars:
    - GAIN_STABILITY_RUN

dark_mosaic:
  pipelines:
    - bps_eoDarkMosaic.yaml
  env_vars:
    - EXPOSURE_ID

run_info:
  pipelines:
    - bps_eoRunInfo.yaml
  env_vars:
    - ACQ_RUN<|MERGE_RESOLUTION|>--- conflicted
+++ resolved
@@ -9,11 +9,8 @@
 b_protocol:
   pipelines:
     - bps_eoReadNoise.yaml
-<<<<<<< HEAD
     - bps_eoRaftAmpCorrelations.yaml
-=======
     - bps_eoBiasStability.yaml
->>>>>>> e3e1399a
     - bps_eoBrightDefects.yaml
     - bps_eoDarkDefects.yaml
     - bps_eoDarkCurrent.yaml
